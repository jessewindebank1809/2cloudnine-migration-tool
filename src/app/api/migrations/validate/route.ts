import { NextRequest, NextResponse } from 'next/server';
import { prisma } from '@/lib/database/prisma';
import { sessionManager } from '@/lib/salesforce/session-manager';
import { templateRegistry } from '@/lib/migration/templates/core/template-registry';
import { ValidationEngine } from '@/lib/migration/templates/core/validation-engine';
import '@/lib/migration/templates/registry';

<<<<<<< HEAD
=======
interface ValidationIssue {
  id: string;
  severity: 'error' | 'warning' | 'info';
  title: string;
  description: string;
  recordId?: string;
  recordLink?: string;
  field?: string;
  suggestion?: string;
}

interface ValidationResult {
  isValid: boolean;
  hasErrors: boolean;
  hasWarnings: boolean;
  issues: ValidationIssue[];
  summary: {
    errors: number;
    warnings: number;
    info: number;
  };
}

>>>>>>> b385bb15
export async function POST(request: NextRequest) {
  try {
    const body = await request.json();
    const { sourceOrgId, targetOrgId, templateId, selectedRecords } = body;

    if (!sourceOrgId || !targetOrgId || !templateId || !selectedRecords?.length) {
      return NextResponse.json(
        { error: 'Missing required validation parameters' },
        { status: 400 }
      );
    }

    // Get organisations
    const [sourceOrg, targetOrg] = await Promise.all([
      prisma.organisations.findUnique({ where: { id: sourceOrgId } }),
      prisma.organisations.findUnique({ where: { id: targetOrgId } })
    ]);

    if (!sourceOrg || !targetOrg) {
      return NextResponse.json(
        { error: 'Source or target organisation not found' },
        { status: 404 }
      );
    }

    // Get template
    const template = templateRegistry.getTemplate(templateId);
    if (!template) {
      return NextResponse.json(
        { error: 'Template not found' },
        { status: 404 }
      );
    }

<<<<<<< HEAD
    // Use the ValidationEngine to run all validations including picklist validation
    const validationEngine = new ValidationEngine();
    const validationResult = await validationEngine.validateTemplate(
      template,
      sourceOrgId,
      targetOrgId,
      selectedRecords
    );
=======
    // Use the template's validation engine
    const validationEngine = new ValidationEngine();
    const engineValidationResult = await validationEngine.validateTemplate(
      template,
      sourceOrgId,
      targetOrgId,
      selectedRecords,
      sourceOrg.instance_url
    );

    // Convert engine validation results to API format
    const issues: ValidationIssue[] = [];

    // Add errors
    engineValidationResult.errors.forEach((error, index) => {
      issues.push({
        id: `error-${index}`,
        severity: 'error',
        title: error.checkName, // This is already formatted by ValidationFormatter
        description: error.message,
        recordId: error.recordId || undefined,
        recordLink: error.recordLink || undefined,
        field: error.checkName.includes('Invalid') && error.checkName.includes('Values') ? 
          error.checkName.replace('Invalid ', '').replace(' Values', '') : undefined,
        suggestion: error.suggestedAction || undefined
      });
    });

    // Add warnings
    engineValidationResult.warnings.forEach((warning, index) => {
      issues.push({
        id: `warning-${index}`,
        severity: 'warning',
        title: warning.checkName, // This is already formatted by ValidationFormatter
        description: warning.message,
        recordId: warning.recordId || undefined,
        recordLink: warning.recordLink || undefined,
        suggestion: warning.suggestedAction || undefined
      });
    });

    // Add info messages
    engineValidationResult.info.forEach((info, index) => {
      issues.push({
        id: `info-${index}`,
        severity: 'info',
        title: info.checkName, // This is already formatted by ValidationFormatter
        description: info.message,
        recordId: info.recordId || undefined,
        recordLink: info.recordLink || undefined,
        suggestion: info.suggestedAction || undefined
      });
    });

    // Add large batch warning if needed
    if (selectedRecords.length > 200) {
      issues.push({
        id: 'large-batch-warning',
        severity: 'warning',
        title: 'Large Number of Records Selected',
        description: `You have selected ${selectedRecords.length} records. Large migrations may take longer and have higher failure rates.`,
        suggestion: 'Consider breaking this into smaller batches for better reliability.'
      });
    }

    // Calculate summary
    const summary = {
      errors: issues.filter(i => i.severity === 'error').length,
      warnings: issues.filter(i => i.severity === 'warning').length,
      info: issues.filter(i => i.severity === 'info').length,
    };
>>>>>>> b385bb15

    // Transform the ValidationResult to match the expected format for the UI
    // The UI expects a different structure with issues array
    const issues = [
      ...validationResult.errors.map(error => ({
        id: error.checkName,
        severity: 'error' as const,
        title: error.checkName,
        description: error.message,
        recordId: error.recordId,
        field: error.field,
        suggestion: error.suggestedAction || ''
      })),
      ...validationResult.warnings.map(warning => ({
        id: warning.checkName,
        severity: 'warning' as const,
        title: warning.checkName,
        description: warning.message,
        recordId: warning.recordId,
        field: warning.field,
        suggestion: warning.suggestedAction || ''
      })),
      ...validationResult.info.map(info => ({
        id: info.checkName,
        severity: 'info' as const,
        title: info.checkName,
        description: info.message,
        recordId: info.recordId,
        field: info.field,
        suggestion: info.suggestedAction || ''
      }))
    ];

    const transformedResult = {
      isValid: validationResult.isValid,
      hasErrors: validationResult.errors.length > 0,
      hasWarnings: validationResult.warnings.length > 0,
      issues,
      summary: {
        errors: validationResult.errors.length,
        warnings: validationResult.warnings.length,
        info: validationResult.info.length,
      }
    };

    return NextResponse.json({
      success: true,
      validation: transformedResult
    });

  } catch (error) {
    console.error('Validation error:', error);
    
    // Check if it's a token-related error
    if (error instanceof Error && (
      error.message.includes('invalid_grant') || 
      error.message.includes('expired') ||
      error.message.includes('INVALID_SESSION_ID') ||
      error.message.includes('Authentication token has expired') ||
      error.message.includes('not connected')
    )) {
      return NextResponse.json(
        { 
          error: 'Authentication token has expired. Please reconnect the organisation.',
          code: 'TOKEN_EXPIRED',
          reconnectUrl: '/orgs'
        },
        { status: 401 }
      );
    }
    
    return NextResponse.json(
      { 
        error: 'Validation failed', 
        details: error instanceof Error ? error.message : 'Unknown error' 
      },
      { status: 500 }
    );
  }
} <|MERGE_RESOLUTION|>--- conflicted
+++ resolved
@@ -5,8 +5,6 @@
 import { ValidationEngine } from '@/lib/migration/templates/core/validation-engine';
 import '@/lib/migration/templates/registry';
 
-<<<<<<< HEAD
-=======
 interface ValidationIssue {
   id: string;
   severity: 'error' | 'warning' | 'info';
@@ -30,7 +28,6 @@
   };
 }
 
->>>>>>> b385bb15
 export async function POST(request: NextRequest) {
   try {
     const body = await request.json();
@@ -65,16 +62,6 @@
       );
     }
 
-<<<<<<< HEAD
-    // Use the ValidationEngine to run all validations including picklist validation
-    const validationEngine = new ValidationEngine();
-    const validationResult = await validationEngine.validateTemplate(
-      template,
-      sourceOrgId,
-      targetOrgId,
-      selectedRecords
-    );
-=======
     // Use the template's validation engine
     const validationEngine = new ValidationEngine();
     const engineValidationResult = await validationEngine.validateTemplate(
@@ -146,55 +133,18 @@
       warnings: issues.filter(i => i.severity === 'warning').length,
       info: issues.filter(i => i.severity === 'info').length,
     };
->>>>>>> b385bb15
 
-    // Transform the ValidationResult to match the expected format for the UI
-    // The UI expects a different structure with issues array
-    const issues = [
-      ...validationResult.errors.map(error => ({
-        id: error.checkName,
-        severity: 'error' as const,
-        title: error.checkName,
-        description: error.message,
-        recordId: error.recordId,
-        field: error.field,
-        suggestion: error.suggestedAction || ''
-      })),
-      ...validationResult.warnings.map(warning => ({
-        id: warning.checkName,
-        severity: 'warning' as const,
-        title: warning.checkName,
-        description: warning.message,
-        recordId: warning.recordId,
-        field: warning.field,
-        suggestion: warning.suggestedAction || ''
-      })),
-      ...validationResult.info.map(info => ({
-        id: info.checkName,
-        severity: 'info' as const,
-        title: info.checkName,
-        description: info.message,
-        recordId: info.recordId,
-        field: info.field,
-        suggestion: info.suggestedAction || ''
-      }))
-    ];
-
-    const transformedResult = {
-      isValid: validationResult.isValid,
-      hasErrors: validationResult.errors.length > 0,
-      hasWarnings: validationResult.warnings.length > 0,
+    const validationResult: ValidationResult = {
+      isValid: summary.errors === 0,
+      hasErrors: summary.errors > 0,
+      hasWarnings: summary.warnings > 0,
       issues,
-      summary: {
-        errors: validationResult.errors.length,
-        warnings: validationResult.warnings.length,
-        info: validationResult.info.length,
-      }
+      summary
     };
 
     return NextResponse.json({
       success: true,
-      validation: transformedResult
+      validation: validationResult
     });
 
   } catch (error) {
